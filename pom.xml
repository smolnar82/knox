<?xml version="1.0" encoding="UTF-8"?>

<!--
  Licensed to the Apache Software Foundation (ASF) under one or more
  contributor license agreements.  See the NOTICE file distributed with
  this work for additional information regarding copyright ownership.
  The ASF licenses this file to You under the Apache License, Version 2.0
  (the "License"); you may not use this file except in compliance with
  the License.  You may obtain a copy of the License at

      http://www.apache.org/licenses/LICENSE-2.0

  Unless required by applicable law or agreed to in writing, software
  distributed under the License is distributed on an "AS IS" BASIS,
  WITHOUT WARRANTIES OR CONDITIONS OF ANY KIND, either express or implied.
  See the License for the specific language governing permissions and
  limitations under the License.
-->
<project xmlns="http://maven.apache.org/POM/4.0.0"
         xmlns:xsi="http://www.w3.org/2001/XMLSchema-instance"
         xsi:schemaLocation="http://maven.apache.org/POM/4.0.0 http://maven.apache.org/xsd/maven-4.0.0.xsd">
    <modelVersion>4.0.0</modelVersion>
    <groupId>org.apache.hadoop</groupId>
    <artifactId>gateway</artifactId>
    <version>0.1.0-SNAPSHOT</version>
    <packaging>pom</packaging>

    <!-- Need this to pickup JUnit 4.11 which is required to resolve Hamcrest dependency issues between JUnit and RestAssured. -->
    <repositories>
        <repository>
            <snapshots><enabled>true</enabled></snapshots>
            <id>snapshots</id>
            <name>snapshots</name>
            <url>http://repo.typesafe.com/typesafe/snapshots</url>
        </repository>
    </repositories>

    <modules>
        <module>gateway-util-common</module>
        <module>gateway-util-urltemplate</module>
        <module>gateway-test-utils</module>
        <module>gateway-test-ldap</module>
        <module>gateway-i18n</module>
        <module>gateway-i18n-logging-log4j</module>
        <module>gateway-i18n-logging-sl4j</module>
        <module>gateway-spi</module>
<<<<<<< HEAD
        <module>gateway-provider-rewrite</module>
=======
        <module>gateway-provider-security-hawk</module>
>>>>>>> e5b8a2ec
        <module>gateway-provider-security-spring</module>
        <module>gateway-provider-security-shiro</module>
        <module>gateway-provider-identity-assertion-pseudo</module>
        <module>gateway-service-hdfs</module>
        <module>gateway-service-templeton</module>
        <module>gateway-service-oozie</module>
        <module>gateway-server</module>
        <module>gateway-demo</module>
    </modules>

    <properties>
        <gateway-group>org.apache.hadoop</gateway-group>
        <gateway-artifact>gateway</gateway-artifact>
        <gateway-version>0.1.0-SNAPSHOT</gateway-version>
    </properties>

    <scm>
        <connection>scm:git:git://@github.com/hortonworks/ambari-gateway.git</connection>
    </scm>

    <build>
        <plugins>
            <plugin>
                <groupId>org.codehaus.mojo</groupId>
                <artifactId>buildnumber-maven-plugin</artifactId>
                <version>1.1</version>
                <executions>
                    <execution>
                        <phase>validate</phase>
                        <goals>
                            <goal>create</goal>
                        </goals>
                    </execution>
                </executions>
            </plugin>
            <plugin>
                <groupId>org.apache.rat</groupId>
                <artifactId>apache-rat-plugin</artifactId>
                <version>0.8</version>
                <configuration>
                    <excludeSubProjects>false</excludeSubProjects>
                    <excludes>
                        <exclude>.gitignore</exclude>
                        <exclude>.git/**</exclude>
                        <exclude>.idea/**</exclude>
                        <exclude>target/**</exclude>
                        <exclude>**/*.iml</exclude>
                    </excludes>
                </configuration>
            </plugin>
            <plugin>
                <artifactId>maven-surefire-plugin</artifactId>
                <version>2.12.4</version>
                <configuration>
                    <excludedGroups>
                        org.apache.hadoop.test.category.SlowTests,org.apache.hadoop.test.category.ManualTests,org.apache.hadoop.test.category.IntegrationTests
                    </excludedGroups>
                </configuration>
            </plugin>
        </plugins>
    </build>

    <profiles>
        <profile>
            <id>release</id>
            <build>
                <plugins>
                    <plugin>
                        <groupId>org.apache.maven.plugins</groupId>
                        <artifactId>maven-javadoc-plugin</artifactId>
                        <version>2.9</version>
                        <executions>
                            <execution>
                                <id>attach-javadocs</id>
                                <goals>
                                    <goal>jar</goal>
                                </goals>
                            </execution>
                        </executions>
                    </plugin>
                    <plugin>
                        <groupId>org.apache.maven.plugins</groupId>
                        <artifactId>maven-source-plugin</artifactId>
                        <version>2.2.1</version>
                        <executions>
                            <execution>
                                <id>attach-sources</id>
                                <goals>
                                    <goal>jar</goal>
                                </goals>
                            </execution>
                        </executions>
                    </plugin>
                </plugins>
            </build>
        </profile>
    </profiles>

    <reporting>
        <plugins>
            <plugin>
                <groupId>org.codehaus.mojo</groupId>
                <artifactId>cobertura-maven-plugin</artifactId>
                <version>2.5.2</version>
            </plugin>
            <plugin>
                <groupId>org.codehaus.mojo</groupId>
                <artifactId>findbugs-maven-plugin</artifactId>
                <version>2.5.2</version>
            </plugin>
        </plugins>
    </reporting>

    <dependencyManagement>
        <dependencies>

            <dependency>
                <groupId>${gateway-group}</groupId>
                <artifactId>gateway-util-common</artifactId>
                <version>${gateway-version}</version>
            </dependency>
            <dependency>
                <groupId>${gateway-group}</groupId>
                <artifactId>gateway-util-urltemplate</artifactId>
                <version>${gateway-version}</version>
            </dependency>
            <dependency>
                <groupId>${gateway-group}</groupId>
                <artifactId>gateway-i18n</artifactId>
                <version>${gateway-version}</version>
            </dependency>
            <dependency>
                <groupId>${gateway-group}</groupId>
                <artifactId>gateway-i18n-logging-sl4j</artifactId>
                <version>${gateway-version}</version>
            </dependency>
            <dependency>
                <groupId>${gateway-group}</groupId>
                <artifactId>gateway-i18n-logging-log4j</artifactId>
                <version>${gateway-version}</version>
            </dependency>
            <dependency>
                <groupId>${gateway-group}</groupId>
                <artifactId>gateway-spi</artifactId>
                <version>${gateway-version}</version>
            </dependency>
            <dependency>
                <groupId>${gateway-group}</groupId>
                <artifactId>gateway-provider-security-shiro</artifactId>
                <version>${gateway-version}</version>
            </dependency>
            <dependency>
                <groupId>${gateway-group}</groupId>
                <artifactId>gateway-provider-security-hawk</artifactId>
                <version>${gateway-version}</version>
            </dependency>
            <dependency>
                <groupId>${gateway-group}</groupId>
                <artifactId>gateway-provider-identity-assertion-pseudo</artifactId>
                <version>${gateway-version}</version>
            </dependency>
            <dependency>
                <groupId>${gateway-group}</groupId>
                <artifactId>gateway-provider-identity-assertion-pseudo</artifactId>
                <version>${gateway-version}</version>
            </dependency>
            <dependency>
                <groupId>${gateway-group}</groupId>
                <artifactId>gateway-provider-security-spring</artifactId>
                <version>${gateway-version}</version>
            </dependency>
            <dependency>
                <groupId>${gateway-group}</groupId>
                <artifactId>gateway-provider-rewrite</artifactId>
                <version>${gateway-version}</version>
            </dependency>
            <dependency>
                <groupId>${gateway-group}</groupId>
                <artifactId>gateway-service-hdfs</artifactId>
                <version>${gateway-version}</version>
            </dependency>
            <dependency>
                <groupId>${gateway-group}</groupId>
                <artifactId>gateway-service-templeton</artifactId>
                <version>${gateway-version}</version>
            </dependency>
            <dependency>
                <groupId>${gateway-group}</groupId>
                <artifactId>gateway-server</artifactId>
                <version>${gateway-version}</version>
            </dependency>

            <dependency>
                <groupId>javax.servlet</groupId>
                <artifactId>javax.servlet-api</artifactId>
                <version>3.0.1</version>
            </dependency>

            <dependency>
                <groupId>org.eclipse.jetty</groupId>
                <artifactId>jetty-server</artifactId>
                <version>8.1.7.v20120910</version>
            </dependency>
            <dependency>
                <groupId>org.eclipse.jetty</groupId>
                <artifactId>jetty-servlet</artifactId>
                <version>8.1.7.v20120910</version>
            </dependency>
            <dependency>
                <groupId>org.eclipse.jetty</groupId>
                <artifactId>jetty-webapp</artifactId>
                <version>8.1.7.v20120910</version>
            </dependency>
            <dependency>
                <groupId>org.eclipse.jetty</groupId>
                <artifactId>jetty-jaspi</artifactId>
                <version>8.1.7.v20120910</version>
            </dependency>
            <dependency>
                <groupId>org.eclipse.jetty.aggregate</groupId>
                <artifactId>jetty-all</artifactId>
                <version>8.1.7.v20120910</version>
            </dependency>
            <dependency>
                <groupId>org.eclipse.jetty</groupId>
                <artifactId>test-jetty-servlet</artifactId>
                <version>8.1.7.v20120910</version>
            </dependency>

            <dependency>
                <groupId>org.apache.geronimo.components</groupId>
                <artifactId>geronimo-jaspi</artifactId>
                <version>2.0.0</version>
            </dependency>
            <dependency>
                <groupId>org.apache.geronimo.specs</groupId>
                <artifactId>geronimo-osgi-locator</artifactId>
                <version>1.1</version>
            </dependency>

            <dependency>
                <groupId>org.apache.hadoop</groupId>
                <artifactId>hadoop-auth</artifactId>
                <version>0.23.3</version>
            </dependency>

            <dependency>
                <groupId>org.apache.hadoop</groupId>
                <artifactId>hadoop-core</artifactId>
                <version>1.0.3</version>
            </dependency>

            <dependency>
                <groupId>org.apache.httpcomponents</groupId>
                <artifactId>httpclient</artifactId>
                <version>4.2.1</version>
            </dependency>

            <dependency>
                <groupId>org.apache.shiro</groupId>
                <artifactId>shiro-web</artifactId>
                <version>1.2.1</version>
            </dependency>

            <dependency>
                <groupId>commons-io</groupId>
                <artifactId>commons-io</artifactId>
                <version>2.4</version>
            </dependency>

            <dependency>
                <groupId>commons-cli</groupId>
                <artifactId>commons-cli</artifactId>
                <version>1.2</version>
            </dependency>

            <dependency>
                <groupId>commons-codec</groupId>
                <artifactId>commons-codec</artifactId>
                <version>1.7</version>
            </dependency>

            <dependency>
                <groupId>org.apache.commons</groupId>
                <artifactId>commons-digester3</artifactId>
                <version>3.2</version>
                <classifier>with-deps</classifier>
            </dependency>

            <dependency>
                <groupId>org.apache.commons</groupId>
                <artifactId>commons-vfs2</artifactId>
                <version>2.0</version>
            </dependency>
            
				    <dependency>
				      <groupId>com.wealdtech.hawk</groupId>
				      <artifactId>hawk-core</artifactId>
				      <version>0.5.0</version>
				    </dependency>

            <!-- **************************** -->
            <!-- Spring Security Dependencies -->
            <!-- Spring 3 dependencies -->
            <!-- **************************** -->
            <dependency>
                <groupId>org.springframework</groupId>
                <artifactId>spring-core</artifactId>
                <version>3.1.3.RELEASE</version>
            </dependency>

            <dependency>
                <groupId>org.springframework</groupId>
                <artifactId>spring-context</artifactId>
                <version>3.1.3.RELEASE</version>
            </dependency>

            <dependency>
                <groupId>org.springframework</groupId>
                <artifactId>spring-web</artifactId>
                <version>3.1.3.RELEASE</version>
            </dependency>

            <!-- Spring Security -->
            <dependency>
                <groupId>org.springframework.security</groupId>
                <artifactId>spring-security-core</artifactId>
                <version>3.1.3.RELEASE</version>
            </dependency>

            <dependency>
                <groupId>org.springframework.security</groupId>
                <artifactId>spring-security-web</artifactId>
                <version>3.1.3.RELEASE</version>
            </dependency>

            <dependency>
                <groupId>org.springframework.security</groupId>
                <artifactId>spring-security-config</artifactId>
                <version>3.1.3.RELEASE</version>
            </dependency>

            <!-- Spring LDAP Support -->
            <dependency>
                <groupId>org.springframework.security</groupId>
                <artifactId>spring-security-ldap</artifactId>
                <version>3.1.2.RELEASE</version>
            </dependency>
            <dependency>
                <groupId>org.springframework.ldap</groupId>
                <artifactId>spring-ldap-core</artifactId>
                <version>1.3.1.RELEASE</version>
            </dependency>
            <dependency>
                <groupId>org.springframework.ldap</groupId>
                <artifactId>spring-ldap-core-tiger</artifactId>
                <version>1.3.1.RELEASE</version>
            </dependency>
            <dependency>
                <groupId>org.springframework.ldap</groupId>
                <artifactId>spring-ldap-odm</artifactId>
                <version>1.3.1.RELEASE</version>
            </dependency>
            <dependency>
                <groupId>org.springframework.ldap</groupId>
                <artifactId>spring-ldap-ldif-core</artifactId>
                <version>1.3.1.RELEASE</version>
            </dependency>
            <dependency>
                <groupId>org.springframework.ldap</groupId>
                <artifactId>spring-ldap-ldif-batch</artifactId>
                <version>1.3.1.RELEASE</version>
            </dependency>

            <dependency>
                <groupId>org.jboss.shrinkwrap</groupId>
                <artifactId>shrinkwrap-api</artifactId>
                <version>1.0.1</version>
            </dependency>
            <dependency>
                <groupId>org.jboss.shrinkwrap</groupId>
                <artifactId>shrinkwrap-impl-base</artifactId>
                <version>1.0.1</version>
            </dependency>
            <dependency>
                <groupId>org.jboss.shrinkwrap.descriptors</groupId>
                <artifactId>shrinkwrap-descriptors-api-javaee</artifactId>
                <version>2.0.0-alpha-4</version>
            </dependency>
            <dependency>
                <groupId>org.jboss.shrinkwrap.descriptors</groupId>
                <artifactId>shrinkwrap-descriptors-impl-javaee</artifactId>
                <version>2.0.0-alpha-4</version>
            </dependency>

            <dependency>
                <groupId>org.slf4j</groupId>
                <artifactId>slf4j-api</artifactId>
                <version>1.6.6</version>
            </dependency>

            <dependency>
                <groupId>org.slf4j</groupId>
                <artifactId>slf4j-log4j12</artifactId>
                <version>1.6.6</version>
            </dependency>

            <dependency>
                <groupId>log4j</groupId>
                <artifactId>log4j</artifactId>
                <version>1.2.17</version>
            </dependency>

            <dependency>
                <groupId>org.apache.directory.server</groupId>
                <artifactId>apacheds-all</artifactId>
                <version>1.5.5</version>
            </dependency>

            <dependency>
                <groupId>com.google.guava</groupId>
                <artifactId>guava</artifactId>
                <version>14.0-rc1</version>
            </dependency>

            <!-- Html pull parser.  EPLv1 license -->
            <dependency>
                <groupId>net.htmlparser.jericho</groupId>
                <artifactId>jericho-html</artifactId>
                <version>3.2</version>
            </dependency>

            <!-- ********** ********** ********** ********** ********** ********** -->
            <!-- ********** Test Dependencies                           ********** -->
            <!-- ********** ********** ********** ********** ********** ********** -->

            <dependency>
                <groupId>${gateway-group}</groupId>
                <artifactId>gateway-test-utils</artifactId>
                <version>${gateway-version}</version>
                <scope>test</scope>
            </dependency>
            <dependency>
                <groupId>${gateway-group}</groupId>
                <artifactId>gateway-test-ldap</artifactId>
                <version>${gateway-version}</version>
            </dependency>

            <dependency>
                <groupId>org.hamcrest</groupId>
                <artifactId>hamcrest-api</artifactId>
                <version>1.0</version>
                <scope>test</scope>
            </dependency>
            <dependency>
                <groupId>org.hamcrest</groupId>
                <artifactId>hamcrest-core</artifactId>
                <version>1.2.1</version>
                <scope>test</scope>
            </dependency>
            <dependency>
                <groupId>org.hamcrest</groupId>
                <artifactId>hamcrest-library</artifactId>
                <version>1.2.1</version>
                <scope>test</scope>
            </dependency>

            <!-- JUnit must be before Junit otherwise it is messes up the hamcrest dependencies -->
            <dependency>
                <groupId>com.jayway.restassured</groupId>
                <artifactId>rest-assured</artifactId>
                <version>1.6.2</version>
                <!--
                <exclusions>
                    <exclusion>
                        <groupId>org.hamcrest</groupId>
                        <artifactId>hamcrest-api</artifactId>
                    </exclusion>
                    <exclusion>
                        <groupId>org.hamcrest</groupId>
                        <artifactId>hamcrest-core</artifactId>
                    </exclusion>
                    <exclusion>
                        <groupId>org.hamcrest</groupId>
                        <artifactId>hamcrest-library</artifactId>
                    </exclusion>
                </exclusions>
                -->
                <scope>test</scope>
            </dependency>

            <dependency>
                <groupId>junit</groupId>
                <artifactId>junit</artifactId>
                <version>4.11</version>
            </dependency>

            <!-- Junit must be after restassured otherwise is messes up the hamcrest dependencies -->
            <!--
            <dependency>
                <groupId>junit</groupId>
                <artifactId>junit-dep</artifactId>
                <version>4.10</version>
                <exclusions>
                    <exclusion>
                        <groupId>org.hamcrest</groupId>
                        <artifactId>hamcrest-api</artifactId>
                    </exclusion>
                    <exclusion>
                        <groupId>org.hamcrest</groupId>
                        <artifactId>hamcrest-core</artifactId>
                    </exclusion>
                    <exclusion>
                        <groupId>org.hamcrest</groupId>
                        <artifactId>hamcrest-library</artifactId>
                    </exclusion>
                </exclusions>
                <scope>test</scope>
            </dependency>
            -->

            <dependency>
                <groupId>org.easymock</groupId>
                <artifactId>easymock</artifactId>
                <version>3.0</version>
                <scope>test</scope>
            </dependency>

            <dependency>
                <groupId>com.sun.jersey</groupId>
                <artifactId>jersey-server</artifactId>
                <version>1.14</version>
                <scope>test</scope>
            </dependency>

            <dependency>
                <groupId>com.sun.jersey</groupId>
                <artifactId>jersey-servlet</artifactId>
                <version>1.14</version>
                <scope>test</scope>
            </dependency>

            <dependency>
                <groupId>com.mycila.xmltool</groupId>
                <artifactId>xmltool</artifactId>
                <version>3.3</version>
                <scope>test</scope>
            </dependency>

            <dependency>
                <groupId>org.xmlmatchers</groupId>
                <artifactId>xml-matchers</artifactId>
                <version>0.10</version>
                <scope>test</scope>
            </dependency>

            <dependency>
                <groupId>com.jayway.jsonpath</groupId>
                <artifactId>json-path</artifactId>
                <version>0.8.1</version>
                <scope>test</scope>
            </dependency>
            <dependency>
                <groupId>com.jayway.jsonpath</groupId>
                <artifactId>json-path-assert</artifactId>
                <version>0.8.1</version>
                <scope>test</scope>
            </dependency>

        </dependencies>
    </dependencyManagement>

</project><|MERGE_RESOLUTION|>--- conflicted
+++ resolved
@@ -44,14 +44,13 @@
         <module>gateway-i18n-logging-log4j</module>
         <module>gateway-i18n-logging-sl4j</module>
         <module>gateway-spi</module>
-<<<<<<< HEAD
         <module>gateway-provider-rewrite</module>
-=======
         <module>gateway-provider-security-hawk</module>
->>>>>>> e5b8a2ec
         <module>gateway-provider-security-spring</module>
         <module>gateway-provider-security-shiro</module>
+        <!-- Place holder for future work.
         <module>gateway-provider-identity-assertion-pseudo</module>
+        -->
         <module>gateway-service-hdfs</module>
         <module>gateway-service-templeton</module>
         <module>gateway-service-oozie</module>
@@ -344,11 +343,11 @@
                 <version>2.0</version>
             </dependency>
             
-				    <dependency>
-				      <groupId>com.wealdtech.hawk</groupId>
-				      <artifactId>hawk-core</artifactId>
-				      <version>0.5.0</version>
-				    </dependency>
+            <dependency>
+              <groupId>com.wealdtech.hawk</groupId>
+              <artifactId>hawk-core</artifactId>
+              <version>0.5.0</version>
+            </dependency>
 
             <!-- **************************** -->
             <!-- Spring Security Dependencies -->
